--- conflicted
+++ resolved
@@ -71,7 +71,6 @@
       retries: 5
     restart: unless-stopped
 
-<<<<<<< HEAD
   order-service:
     build:
       context: ./order-service
@@ -115,18 +114,12 @@
       retries: 5
     restart: unless-stopped
 
-=======
->>>>>>> feffaaea
 networks:
   trading-network:
     driver: bridge
 
 volumes:
   auth-db-data:
-<<<<<<< HEAD
     name: auth-db-data
   cassandra-db-data:
-    name: cassandra-db-data
-=======
-    name: auth-db-data
->>>>>>> feffaaea
+    name: cassandra-db-data