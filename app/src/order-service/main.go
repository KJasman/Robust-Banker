--- conflicted
+++ resolved
@@ -289,8 +289,6 @@
 		return
 	}
 
-<<<<<<< HEAD
-=======
 	fmt.Println("✅ Stock quantity updated successfully")
 	c.JSON(http.StatusOK, Response{Success: true, Data: nil})
 }
@@ -302,7 +300,6 @@
 	}
 	fmt.Println("✅ Authorized User ID:", userID)
 
->>>>>>> cfec0c6f
 	// Parse request body
 	var request Order
 	if err := c.ShouldBindJSON(&request); err != nil {
@@ -334,14 +331,6 @@
 	}
 }
 
-<<<<<<< HEAD
-func placeMarketOrder(request Order, userID int, c *gin.Context) {
-	// Market order, buy/sell immediate stock at current price
-	orderID := gocql.TimeUUID()
-	request.Price = 0.0
-	now := time.Now()
-	fmt.Println("✅ Buy request: ", request.IsBuy, "Order ID: ", orderID, "Stock ID: ", request.StockID, "Quantity: ", request.Quantity, "Price: ", request.Price)
-=======
 func placeMarketOrder(request Order, c *gin.Context) {
 	if request.Price != 0 {
 		c.JSON(http.StatusBadRequest, Response{Success: false, Data: Error{Message: "Market orders cannot have a price"}})
@@ -352,18 +341,13 @@
 	now := time.Now()
 	fmt.Println("✅ Buy request: ", request.IsBuy, "Order ID: ", stockTxID, "Stock ID: ", request.StockID, "Quantity: ", request.Quantity)
 
->>>>>>> cfec0c6f
 	var err error
 	if request.IsBuy {
 		err = ordersSession.Query(`
             INSERT INTO orders_keyspace.market_buy 
             (stock_id, stock_tx_id, user_id, order_type, is_buy, quantity, price, order_status, created_at, updated_at)
             VALUES (?, ?, ?, ?, ?, ?, ?, ?, ?, ?)`,
-<<<<<<< HEAD
-			request.StockID, orderID, userID, "MARKET", 1, request.Quantity, request.Price, "IN_PROGRESS", now, now,
-=======
 			request.StockID, stockTxID, request.UserID, "MARKET", 1, request.Quantity, request.Price, "IN_PROGRESS", now, now,
->>>>>>> cfec0c6f
 		).Exec()
 
 	} else {
@@ -371,11 +355,7 @@
             INSERT INTO orders_keyspace.market_sell 
             (stock_id, stock_tx_id, user_id, order_type, is_buy, quantity, price, order_status, created_at, updated_at)
             VALUES (?, ?, ?, ?, ?, ?, ?, ?, ?, ?)`,
-<<<<<<< HEAD
-			request.StockID, orderID, userID, "MARKET", 0, request.Quantity, request.Price, "IN_PROGRESS", now, now,
-=======
 			request.StockID, stockTxID, request.UserID, "MARKET", 0, request.Quantity, request.Price, "IN_PROGRESS", now, now,
->>>>>>> cfec0c6f
 		).Exec()
 	}
 	if err != nil {
@@ -386,17 +366,12 @@
 	c.JSON(http.StatusOK, Response{Success: true, Data: nil})
 }
 
-<<<<<<< HEAD
-func placeLimitOrder(request Order, userID int, c *gin.Context) {
-	orderID := gocql.TimeUUID()
-=======
 func placeLimitOrder(request Order, c *gin.Context) {
 	if request.Price <= 0 {
 		c.JSON(http.StatusBadRequest, Response{Success: false, Data: Error{Message: "Invalid price"}})
 		return
 	}
 	stockTxID := gocql.TimeUUID()
->>>>>>> cfec0c6f
 	now := time.Now()
 	var err error
 	if request.IsBuy {
@@ -404,11 +379,7 @@
             INSERT INTO orders_keyspace.limit_buy 
             (stock_id, stock_tx_id, user_id, order_type, is_buy, quantity, price, order_status, created_at, updated_at)
             VALUES (?, ?, ?, ?, ?, ?, ?, ?, ?, ?)`,
-<<<<<<< HEAD
-			request.StockID, orderID, userID, "LIMIT", 1, request.Quantity, request.Price, "IN_PROGRESS", now, now,
-=======
 			request.StockID, stockTxID, request.UserID, "LIMIT", 1, request.Quantity, request.Price, "IN_PROGRESS", now, now,
->>>>>>> cfec0c6f
 		).Exec()
 
 	} else {
@@ -416,11 +387,7 @@
             INSERT INTO orders_keyspace.limit_sell 
             (stock_id, stock_tx_id, user_id, order_type, is_buy, quantity, price, order_status, created_at, updated_at)
             VALUES (?, ?, ?, ?, ?, ?, ?, ?, ?, ?)`,
-<<<<<<< HEAD
-			request.StockID, orderID, userID, "LIMIT", 0, request.Quantity, request.Price, "IN_PROGRESS", now, now,
-=======
 			request.StockID, stockTxID, request.UserID, "LIMIT", 0, request.Quantity, request.Price, "IN_PROGRESS", now, now,
->>>>>>> cfec0c6f
 		).Exec()
 	}
 	if err != nil {
@@ -486,13 +453,8 @@
 		err := ordersSession.Query(`
 			UPDATE orders_keyspace.limit_buy
 			SET order_status = 'CANCELLED', updated_at = ?
-<<<<<<< HEAD
-			WHERE user_id = ? AND stock_id = ? AND order_id = ? AND created_at = ?`,
-			now, userIDint, request.StockTxID, order.OrderID, order.CreatedAt).Exec()
-=======
 			WHERE user_id = ? AND stock_id = ? AND stock_tx_id = ? AND created_at = ?`,
 			now, userID, request.StockTxID, order.OrderID, order.CreatedAt).Exec()
->>>>>>> cfec0c6f
 		if err != nil {
 			fmt.Printf("❌ Failed to cancel buy order: %s %v", order.OrderID, err)
 			c.JSON(http.StatusInternalServerError, gin.H{"error": "Failed to cancel order"})
@@ -501,13 +463,8 @@
 		err = ordersSession.Query(`
 			UPDATE orders_keyspace.limit_sell
 			SET order_status = 'CANCELLED', updated_at = ?
-<<<<<<< HEAD
-			WHERE user_id = ? AND stock_id = ? AND order_id = ? AND created_at = ?`,
-			now, userIDint, request.StockTxID, order.OrderID, order.CreatedAt).Exec()
-=======
 			WHERE user_id = ? AND stock_id = ? AND stock_tx_id = ? AND created_at = ?`,
 			now, userID, request.StockTxID, order.OrderID, order.CreatedAt).Exec()
->>>>>>> cfec0c6f
 		if err != nil {
 			fmt.Printf("❌ Failed to cancel sell order: %s %v", order.OrderID, err)
 			c.JSON(http.StatusInternalServerError, gin.H{"error": "Failed to cancel order"})
